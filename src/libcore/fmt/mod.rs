// Copyright 2013-2014 The Rust Project Developers. See the COPYRIGHT
// file at the top-level directory of this distribution and at
// http://rust-lang.org/COPYRIGHT.
//
// Licensed under the Apache License, Version 2.0 <LICENSE-APACHE or
// http://www.apache.org/licenses/LICENSE-2.0> or the MIT license
// <LICENSE-MIT or http://opensource.org/licenses/MIT>, at your
// option. This file may not be copied, modified, or distributed
// except according to those terms.

//! Utilities for formatting and printing strings

#![allow(unused_variables)]
#![stable(feature = "rust1", since = "1.0.0")]

use any;
use cell::{Cell, RefCell, Ref, RefMut};
use char::CharExt;
use iter::{Iterator, IteratorExt, range};
use marker::{Copy, Sized};
use mem;
use option::Option;
use option::Option::{Some, None};
use result::Result::Ok;
use ops::{Deref, FnOnce};
use result;
use slice::SliceExt;
use slice;
use str::{self, StrExt};

pub use self::num::radix;
pub use self::num::Radix;
pub use self::num::RadixFmt;

#[cfg(stage0)] pub use self::Debug as Show;
#[cfg(stage0)] pub use self::Display as String;

mod num;
mod float;
pub mod rt;

#[unstable(feature = "core",
           reason = "core and I/O reconciliation may alter this definition")]
/// The type returned by formatter methods.
pub type Result = result::Result<(), Error>;

/// The error type which is returned from formatting a message into a stream.
///
/// This type does not support transmission of an error other than that an error
/// occurred. Any extra information must be arranged to be transmitted through
/// some other means.
<<<<<<< HEAD
#[unstable(feature = "core",
           reason = "core and I/O reconciliation may alter this definition")]
#[derive(Copy)]
=======
#[unstable = "core and I/O reconciliation may alter this definition"]
#[derive(Copy, Show)]
>>>>>>> 0430a43d
pub struct Error;

/// A collection of methods that are required to format a message into a stream.
///
/// This trait is the type which this modules requires when formatting
/// information. This is similar to the standard library's `io::Writer` trait,
/// but it is only intended for use in libcore.
///
/// This trait should generally not be implemented by consumers of the standard
/// library. The `write!` macro accepts an instance of `io::Writer`, and the
/// `io::Writer` trait is favored over implementing this trait.
#[unstable(feature = "core",
           reason = "waiting for core and I/O reconciliation")]
pub trait Writer {
    /// Writes a slice of bytes into this writer, returning whether the write
    /// succeeded.
    ///
    /// This method can only succeed if the entire byte slice was successfully
    /// written, and this method will not return until all data has been
    /// written or an error occurs.
    ///
    /// # Errors
    ///
    /// This function will return an instance of `FormatError` on error.
    fn write_str(&mut self, s: &str) -> Result;

    /// Glue for usage of the `write!` macro with implementers of this trait.
    ///
    /// This method should generally not be invoked manually, but rather through
    /// the `write!` macro itself.
    fn write_fmt(&mut self, args: Arguments) -> Result {
        // This Adapter is needed to allow `self` (of type `&mut
        // Self`) to be cast to a FormatWriter (below) without
        // requiring a `Sized` bound.
        struct Adapter<'a,T: ?Sized +'a>(&'a mut T);

        impl<'a, T: ?Sized> Writer for Adapter<'a, T>
            where T: Writer
        {
            fn write_str(&mut self, s: &str) -> Result {
                self.0.write_str(s)
            }

            fn write_fmt(&mut self, args: Arguments) -> Result {
                self.0.write_fmt(args)
            }
        }

        write(&mut Adapter(self), args)
    }
}

/// A struct to represent both where to emit formatting strings to and how they
/// should be formatted. A mutable version of this is passed to all formatting
/// traits.
#[unstable(feature = "core",
           reason = "name may change and implemented traits are also unstable")]
pub struct Formatter<'a> {
    flags: uint,
    fill: char,
    align: rt::Alignment,
    width: Option<uint>,
    precision: Option<uint>,

    buf: &'a mut (Writer+'a),
    curarg: slice::Iter<'a, Argument<'a>>,
    args: &'a [Argument<'a>],
}

// NB. Argument is essentially an optimized partially applied formatting function,
// equivalent to `exists T.(&T, fn(&T, &mut Formatter) -> Result`.

enum Void {}

/// This struct represents the generic "argument" which is taken by the Xprintf
/// family of functions. It contains a function to format the given value. At
/// compile time it is ensured that the function and the value have the correct
/// types, and then this struct is used to canonicalize arguments to one type.
#[unstable(feature = "core",
           reason = "implementation detail of the `format_args!` macro")]
#[derive(Copy)]
pub struct Argument<'a> {
    value: &'a Void,
    formatter: fn(&Void, &mut Formatter) -> Result,
}

impl<'a> Argument<'a> {
    #[inline(never)]
    fn show_uint(x: &uint, f: &mut Formatter) -> Result {
        Display::fmt(x, f)
    }

    fn new<'b, T>(x: &'b T, f: fn(&T, &mut Formatter) -> Result) -> Argument<'b> {
        unsafe {
            Argument {
                formatter: mem::transmute(f),
                value: mem::transmute(x)
            }
        }
    }

    fn from_uint(x: &uint) -> Argument {
        Argument::new(x, Argument::show_uint)
    }

    fn as_uint(&self) -> Option<uint> {
        if self.formatter as uint == Argument::show_uint as uint {
            Some(unsafe { *(self.value as *const _ as *const uint) })
        } else {
            None
        }
    }
}

impl<'a> Arguments<'a> {
    /// When using the format_args!() macro, this function is used to generate the
    /// Arguments structure.
    #[doc(hidden)] #[inline]
    #[unstable(feature = "core",
               reason = "implementation detail of the `format_args!` macro")]
    pub fn new(pieces: &'a [&'a str],
               args: &'a [Argument<'a>]) -> Arguments<'a> {
        Arguments {
            pieces: pieces,
            fmt: None,
            args: args
        }
    }

    /// This function is used to specify nonstandard formatting parameters.
    /// The `pieces` array must be at least as long as `fmt` to construct
    /// a valid Arguments structure. Also, any `Count` within `fmt` that is
    /// `CountIsParam` or `CountIsNextParam` has to point to an argument
    /// created with `argumentuint`. However, failing to do so doesn't cause
    /// unsafety, but will ignore invalid .
    #[doc(hidden)] #[inline]
    #[unstable(feature = "core",
               reason = "implementation detail of the `format_args!` macro")]
    pub fn with_placeholders(pieces: &'a [&'a str],
                             fmt: &'a [rt::Argument],
                             args: &'a [Argument<'a>]) -> Arguments<'a> {
        Arguments {
            pieces: pieces,
            fmt: Some(fmt),
            args: args
        }
    }
}

/// This structure represents a safely precompiled version of a format string
/// and its arguments. This cannot be generated at runtime because it cannot
/// safely be done so, so no constructors are given and the fields are private
/// to prevent modification.
///
/// The `format_args!` macro will safely create an instance of this structure
/// and pass it to a function or closure, passed as the first argument. The
/// macro validates the format string at compile-time so usage of the `write`
/// and `format` functions can be safely performed.
#[stable(feature = "rust1", since = "1.0.0")]
#[derive(Copy)]
pub struct Arguments<'a> {
    // Format string pieces to print.
    pieces: &'a [&'a str],

    // Placeholder specs, or `None` if all specs are default (as in "{}{}").
    fmt: Option<&'a [rt::Argument]>,

    // Dynamic arguments for interpolation, to be interleaved with string
    // pieces. (Every argument is preceded by a string piece.)
    args: &'a [Argument<'a>],
}

#[stable]
impl<'a> Debug for Arguments<'a> {
    fn fmt(&self, fmt: &mut Formatter) -> Result {
        Display::fmt(self, fmt)
    }
}

<<<<<<< HEAD
#[stable(feature = "rust1", since = "1.0.0")]
impl<'a> String for Arguments<'a> {
=======
#[stable]
impl<'a> Display for Arguments<'a> {
>>>>>>> 0430a43d
    fn fmt(&self, fmt: &mut Formatter) -> Result {
        write(fmt.buf, *self)
    }
}

/// Format trait for the `:?` format. Useful for debugging, most all types
/// should implement this.
<<<<<<< HEAD
#[unstable(feature = "core",
           reason = "I/O and core have yet to be reconciled")]
=======
#[deprecated = "renamed to Debug"]
#[cfg(not(stage0))]
>>>>>>> 0430a43d
pub trait Show {
    /// Formats the value using the given formatter.
    fn fmt(&self, &mut Formatter) -> Result;
}

/// Format trait for the `:?` format. Useful for debugging, most all types
/// should implement this.
#[unstable = "I/O and core have yet to be reconciled"]
pub trait Debug {
    /// Formats the value using the given formatter.
    fn fmt(&self, &mut Formatter) -> Result;
}

#[cfg(not(stage0))]
impl<T: Show + ?Sized> Debug for T {
    #[allow(deprecated)]
    fn fmt(&self, f: &mut Formatter) -> Result { Show::fmt(self, f) }
}

/// When a value can be semantically expressed as a String, this trait may be
/// used. It corresponds to the default format, `{}`.
#[deprecated = "renamed to Display"]
#[cfg(not(stage0))]
pub trait String {
    /// Formats the value using the given formatter.
    fn fmt(&self, &mut Formatter) -> Result;
}

/// When a value can be semantically expressed as a String, this trait may be
/// used. It corresponds to the default format, `{}`.
<<<<<<< HEAD
#[unstable(feature = "core",
           reason = "I/O and core have yet to be reconciled")]
pub trait String {
=======
#[unstable = "I/O and core have yet to be reconciled"]
pub trait Display {
>>>>>>> 0430a43d
    /// Formats the value using the given formatter.
    fn fmt(&self, &mut Formatter) -> Result;
}

#[cfg(not(stage0))]
impl<T: String + ?Sized> Display for T {
    #[allow(deprecated)]
    fn fmt(&self, f: &mut Formatter) -> Result { String::fmt(self, f) }
}

/// Format trait for the `o` character
#[unstable(feature = "core",
           reason = "I/O and core have yet to be reconciled")]
pub trait Octal {
    /// Formats the value using the given formatter.
    fn fmt(&self, &mut Formatter) -> Result;
}

/// Format trait for the `b` character
#[unstable(feature = "core",
           reason = "I/O and core have yet to be reconciled")]
pub trait Binary {
    /// Formats the value using the given formatter.
    fn fmt(&self, &mut Formatter) -> Result;
}

/// Format trait for the `x` character
#[unstable(feature = "core",
           reason = "I/O and core have yet to be reconciled")]
pub trait LowerHex {
    /// Formats the value using the given formatter.
    fn fmt(&self, &mut Formatter) -> Result;
}

/// Format trait for the `X` character
#[unstable(feature = "core",
           reason = "I/O and core have yet to be reconciled")]
pub trait UpperHex {
    /// Formats the value using the given formatter.
    fn fmt(&self, &mut Formatter) -> Result;
}

/// Format trait for the `p` character
#[unstable(feature = "core",
           reason = "I/O and core have yet to be reconciled")]
pub trait Pointer {
    /// Formats the value using the given formatter.
    fn fmt(&self, &mut Formatter) -> Result;
}

/// Format trait for the `e` character
#[unstable(feature = "core",
           reason = "I/O and core have yet to be reconciled")]
pub trait LowerExp {
    /// Formats the value using the given formatter.
    fn fmt(&self, &mut Formatter) -> Result;
}

/// Format trait for the `E` character
#[unstable(feature = "core",
           reason = "I/O and core have yet to be reconciled")]
pub trait UpperExp {
    /// Formats the value using the given formatter.
    fn fmt(&self, &mut Formatter) -> Result;
}

/// The `write` function takes an output stream, a precompiled format string,
/// and a list of arguments. The arguments will be formatted according to the
/// specified format string into the output stream provided.
///
/// # Arguments
///
///   * output - the buffer to write output to
///   * args - the precompiled arguments generated by `format_args!`
#[unstable(feature = "core",
           reason = "libcore and I/O have yet to be reconciled, and this is an \
                     implementation detail which should not otherwise be exported")]
pub fn write(output: &mut Writer, args: Arguments) -> Result {
    let mut formatter = Formatter {
        flags: 0,
        width: None,
        precision: None,
        buf: output,
        align: rt::AlignUnknown,
        fill: ' ',
        args: args.args,
        curarg: args.args.iter(),
    };

    let mut pieces = args.pieces.iter();

    match args.fmt {
        None => {
            // We can use default formatting parameters for all arguments.
            for (arg, piece) in args.args.iter().zip(pieces.by_ref()) {
                try!(formatter.buf.write_str(*piece));
                try!((arg.formatter)(arg.value, &mut formatter));
            }
        }
        Some(fmt) => {
            // Every spec has a corresponding argument that is preceded by
            // a string piece.
            for (arg, piece) in fmt.iter().zip(pieces.by_ref()) {
                try!(formatter.buf.write_str(*piece));
                try!(formatter.run(arg));
            }
        }
    }

    // There can be only one trailing string piece left.
    match pieces.next() {
        Some(piece) => {
            try!(formatter.buf.write_str(*piece));
        }
        None => {}
    }

    Ok(())
}

impl<'a> Formatter<'a> {

    // First up is the collection of functions used to execute a format string
    // at runtime. This consumes all of the compile-time statics generated by
    // the format! syntax extension.
    fn run(&mut self, arg: &rt::Argument) -> Result {
        // Fill in the format parameters into the formatter
        self.fill = arg.format.fill;
        self.align = arg.format.align;
        self.flags = arg.format.flags;
        self.width = self.getcount(&arg.format.width);
        self.precision = self.getcount(&arg.format.precision);

        // Extract the correct argument
        let value = match arg.position {
            rt::ArgumentNext => { *self.curarg.next().unwrap() }
            rt::ArgumentIs(i) => self.args[i],
        };

        // Then actually do some printing
        (value.formatter)(value.value, self)
    }

    fn getcount(&mut self, cnt: &rt::Count) -> Option<uint> {
        match *cnt {
            rt::CountIs(n) => Some(n),
            rt::CountImplied => None,
            rt::CountIsParam(i) => {
                self.args[i].as_uint()
            }
            rt::CountIsNextParam => {
                self.curarg.next().and_then(|arg| arg.as_uint())
            }
        }
    }

    // Helper methods used for padding and processing formatting arguments that
    // all formatting traits can use.

    /// Performs the correct padding for an integer which has already been
    /// emitted into a byte-array. The byte-array should *not* contain the sign
    /// for the integer, that will be added by this method.
    ///
    /// # Arguments
    ///
    /// * is_positive - whether the original integer was positive or not.
    /// * prefix - if the '#' character (FlagAlternate) is provided, this
    ///   is the prefix to put in front of the number.
    /// * buf - the byte array that the number has been formatted into
    ///
    /// This function will correctly account for the flags provided as well as
    /// the minimum width. It will not take precision into account.
    #[unstable(feature = "core",
               reason = "definition may change slightly over time")]
    pub fn pad_integral(&mut self,
                        is_positive: bool,
                        prefix: &str,
                        buf: &str)
                        -> Result {
        use char::CharExt;
        use fmt::rt::{FlagAlternate, FlagSignPlus, FlagSignAwareZeroPad};

        let mut width = buf.len();

        let mut sign = None;
        if !is_positive {
            sign = Some('-'); width += 1;
        } else if self.flags & (1 << (FlagSignPlus as uint)) != 0 {
            sign = Some('+'); width += 1;
        }

        let mut prefixed = false;
        if self.flags & (1 << (FlagAlternate as uint)) != 0 {
            prefixed = true; width += prefix.char_len();
        }

        // Writes the sign if it exists, and then the prefix if it was requested
        let write_prefix = |&: f: &mut Formatter| {
            for c in sign.into_iter() {
                let mut b = [0; 4];
                let n = c.encode_utf8(&mut b).unwrap_or(0);
                let b = unsafe { str::from_utf8_unchecked(&b[..n]) };
                try!(f.buf.write_str(b));
            }
            if prefixed { f.buf.write_str(prefix) }
            else { Ok(()) }
        };

        // The `width` field is more of a `min-width` parameter at this point.
        match self.width {
            // If there's no minimum length requirements then we can just
            // write the bytes.
            None => {
                try!(write_prefix(self)); self.buf.write_str(buf)
            }
            // Check if we're over the minimum width, if so then we can also
            // just write the bytes.
            Some(min) if width >= min => {
                try!(write_prefix(self)); self.buf.write_str(buf)
            }
            // The sign and prefix goes before the padding if the fill character
            // is zero
            Some(min) if self.flags & (1 << (FlagSignAwareZeroPad as uint)) != 0 => {
                self.fill = '0';
                try!(write_prefix(self));
                self.with_padding(min - width, rt::AlignRight, |f| {
                    f.buf.write_str(buf)
                })
            }
            // Otherwise, the sign and prefix goes after the padding
            Some(min) => {
                self.with_padding(min - width, rt::AlignRight, |f| {
                    try!(write_prefix(f)); f.buf.write_str(buf)
                })
            }
        }
    }

    /// This function takes a string slice and emits it to the internal buffer
    /// after applying the relevant formatting flags specified. The flags
    /// recognized for generic strings are:
    ///
    /// * width - the minimum width of what to emit
    /// * fill/align - what to emit and where to emit it if the string
    ///                provided needs to be padded
    /// * precision - the maximum length to emit, the string is truncated if it
    ///               is longer than this length
    ///
    /// Notably this function ignored the `flag` parameters
    #[unstable(feature = "core",
               reason = "definition may change slightly over time")]
    pub fn pad(&mut self, s: &str) -> Result {
        // Make sure there's a fast path up front
        if self.width.is_none() && self.precision.is_none() {
            return self.buf.write_str(s);
        }
        // The `precision` field can be interpreted as a `max-width` for the
        // string being formatted
        match self.precision {
            Some(max) => {
                // If there's a maximum width and our string is longer than
                // that, then we must always have truncation. This is the only
                // case where the maximum length will matter.
                let char_len = s.char_len();
                if char_len >= max {
                    let nchars = ::cmp::min(max, char_len);
                    return self.buf.write_str(s.slice_chars(0, nchars));
                }
            }
            None => {}
        }
        // The `width` field is more of a `min-width` parameter at this point.
        match self.width {
            // If we're under the maximum length, and there's no minimum length
            // requirements, then we can just emit the string
            None => self.buf.write_str(s),
            // If we're under the maximum width, check if we're over the minimum
            // width, if so it's as easy as just emitting the string.
            Some(width) if s.char_len() >= width => {
                self.buf.write_str(s)
            }
            // If we're under both the maximum and the minimum width, then fill
            // up the minimum width with the specified string + some alignment.
            Some(width) => {
                self.with_padding(width - s.char_len(), rt::AlignLeft, |me| {
                    me.buf.write_str(s)
                })
            }
        }
    }

    /// Runs a callback, emitting the correct padding either before or
    /// afterwards depending on whether right or left alignment is requested.
    fn with_padding<F>(&mut self, padding: uint, default: rt::Alignment, f: F) -> Result where
        F: FnOnce(&mut Formatter) -> Result,
    {
        use char::CharExt;
        let align = match self.align {
            rt::AlignUnknown => default,
            _ => self.align
        };

        let (pre_pad, post_pad) = match align {
            rt::AlignLeft => (0u, padding),
            rt::AlignRight | rt::AlignUnknown => (padding, 0u),
            rt::AlignCenter => (padding / 2, (padding + 1) / 2),
        };

        let mut fill = [0u8; 4];
        let len = self.fill.encode_utf8(&mut fill).unwrap_or(0);
        let fill = unsafe { str::from_utf8_unchecked(&fill[..len]) };

        for _ in range(0, pre_pad) {
            try!(self.buf.write_str(fill));
        }

        try!(f(self));

        for _ in range(0, post_pad) {
            try!(self.buf.write_str(fill));
        }

        Ok(())
    }

    /// Writes some data to the underlying buffer contained within this
    /// formatter.
    #[unstable(feature = "core",
               reason = "reconciling core and I/O may alter this definition")]
    pub fn write_str(&mut self, data: &str) -> Result {
        self.buf.write_str(data)
    }

    /// Writes some formatted information into this instance
    #[unstable(feature = "core",
               reason = "reconciling core and I/O may alter this definition")]
    pub fn write_fmt(&mut self, fmt: Arguments) -> Result {
        write(self.buf, fmt)
    }

    /// Flags for formatting (packed version of rt::Flag)
    #[unstable(feature = "core",
               reason = "return type may change and method was just created")]
    pub fn flags(&self) -> uint { self.flags }

    /// Character used as 'fill' whenever there is alignment
    #[unstable(feature = "core", reason = "method was just created")]
    pub fn fill(&self) -> char { self.fill }

    /// Flag indicating what form of alignment was requested
    #[unstable(feature = "core", reason = "method was just created")]
    pub fn align(&self) -> rt::Alignment { self.align }

    /// Optionally specified integer width that the output should be
    #[unstable(feature = "core", reason = "method was just created")]
    pub fn width(&self) -> Option<uint> { self.width }

    /// Optionally specified precision for numeric types
    #[unstable(feature = "core", reason = "method was just created")]
    pub fn precision(&self) -> Option<uint> { self.precision }
}

#[stable]
impl Display for Error {
    fn fmt(&self, f: &mut Formatter) -> Result {
        Display::fmt("an error occurred when formatting an argument", f)
    }
}

/// This is a function which calls are emitted to by the compiler itself to
/// create the Argument structures that are passed into the `format` function.
#[doc(hidden)] #[inline]
#[unstable(feature = "core",
           reason = "implementation detail of the `format_args!` macro")]
pub fn argument<'a, T>(f: fn(&T, &mut Formatter) -> Result,
                       t: &'a T) -> Argument<'a> {
    Argument::new(t, f)
}

/// When the compiler determines that the type of an argument *must* be a uint
/// (such as for width and precision), then it invokes this method.
#[doc(hidden)] #[inline]
#[unstable(feature = "core",
           reason = "implementation detail of the `format_args!` macro")]
pub fn argumentuint<'a>(s: &'a uint) -> Argument<'a> {
    Argument::from_uint(s)
}

// Implementations of the core formatting traits

macro_rules! fmt_refs {
    ($($tr:ident),*) => {
        $(
        #[stable]
        impl<'a, T: ?Sized + $tr> $tr for &'a T {
            fn fmt(&self, f: &mut Formatter) -> Result { $tr::fmt(&**self, f) }
        }
        #[stable]
        impl<'a, T: ?Sized + $tr> $tr for &'a mut T {
            fn fmt(&self, f: &mut Formatter) -> Result { $tr::fmt(&**self, f) }
        }
        )*
    }
}

fmt_refs! { Debug, Display, Octal, Binary, LowerHex, UpperHex, LowerExp, UpperExp }

#[stable]
impl Debug for bool {
    fn fmt(&self, f: &mut Formatter) -> Result {
        Display::fmt(self, f)
    }
}

<<<<<<< HEAD
#[stable(feature = "rust1", since = "1.0.0")]
impl String for bool {
=======
#[stable]
impl Display for bool {
>>>>>>> 0430a43d
    fn fmt(&self, f: &mut Formatter) -> Result {
        Display::fmt(if *self { "true" } else { "false" }, f)
    }
}

#[stable]
impl Debug for str {
    fn fmt(&self, f: &mut Formatter) -> Result {
        try!(write!(f, "\""));
        for c in self.chars().flat_map(|c| c.escape_default()) {
            try!(write!(f, "{}", c));
        }
        write!(f, "\"")
    }
}

<<<<<<< HEAD
#[stable(feature = "rust1", since = "1.0.0")]
impl String for str {
=======
#[stable]
impl Display for str {
>>>>>>> 0430a43d
    fn fmt(&self, f: &mut Formatter) -> Result {
        f.pad(self)
    }
}

#[stable]
impl Debug for char {
    fn fmt(&self, f: &mut Formatter) -> Result {
        use char::CharExt;
        try!(write!(f, "'"));
        for c in self.escape_default() {
            try!(write!(f, "{}", c));
        }
        write!(f, "'")
    }
}

<<<<<<< HEAD
#[stable(feature = "rust1", since = "1.0.0")]
impl String for char {
=======
#[stable]
impl Display for char {
>>>>>>> 0430a43d
    fn fmt(&self, f: &mut Formatter) -> Result {
        let mut utf8 = [0u8; 4];
        let amt = self.encode_utf8(&mut utf8).unwrap_or(0);
        let s: &str = unsafe { mem::transmute(&utf8[..amt]) };
        Display::fmt(s, f)
    }
}

#[stable]
impl<T> Pointer for *const T {
    fn fmt(&self, f: &mut Formatter) -> Result {
        f.flags |= 1 << (rt::FlagAlternate as uint);
        let ret = LowerHex::fmt(&(*self as uint), f);
        f.flags &= !(1 << (rt::FlagAlternate as uint));
        ret
    }
}

#[stable]
impl<T> Pointer for *mut T {
    fn fmt(&self, f: &mut Formatter) -> Result {
        Pointer::fmt(&(*self as *const T), f)
    }
}

#[stable]
impl<'a, T> Pointer for &'a T {
    fn fmt(&self, f: &mut Formatter) -> Result {
        Pointer::fmt(&(*self as *const T), f)
    }
}

#[stable]
impl<'a, T> Pointer for &'a mut T {
    fn fmt(&self, f: &mut Formatter) -> Result {
        Pointer::fmt(&(&**self as *const T), f)
    }
}

macro_rules! floating { ($ty:ident) => {

    #[stable]
    impl Debug for $ty {
        fn fmt(&self, fmt: &mut Formatter) -> Result {
            Display::fmt(self, fmt)
        }
    }

<<<<<<< HEAD
    #[stable(feature = "rust1", since = "1.0.0")]
    impl String for $ty {
=======
    #[stable]
    impl Display for $ty {
>>>>>>> 0430a43d
        fn fmt(&self, fmt: &mut Formatter) -> Result {
            use num::Float;

            let digits = match fmt.precision {
                Some(i) => float::DigExact(i),
                None => float::DigMax(6),
            };
            float::float_to_str_bytes_common(self.abs(),
                                             10,
                                             true,
                                             float::SignNeg,
                                             digits,
                                             float::ExpNone,
                                             false,
                                             |bytes| {
                fmt.pad_integral(self.is_nan() || *self >= 0.0, "", bytes)
            })
        }
    }

    #[stable]
    impl LowerExp for $ty {
        fn fmt(&self, fmt: &mut Formatter) -> Result {
            use num::Float;

            let digits = match fmt.precision {
                Some(i) => float::DigExact(i),
                None => float::DigMax(6),
            };
            float::float_to_str_bytes_common(self.abs(),
                                             10,
                                             true,
                                             float::SignNeg,
                                             digits,
                                             float::ExpDec,
                                             false,
                                             |bytes| {
                fmt.pad_integral(self.is_nan() || *self >= 0.0, "", bytes)
            })
        }
    }

    #[stable]
    impl UpperExp for $ty {
        fn fmt(&self, fmt: &mut Formatter) -> Result {
            use num::Float;

            let digits = match fmt.precision {
                Some(i) => float::DigExact(i),
                None => float::DigMax(6),
            };
            float::float_to_str_bytes_common(self.abs(),
                                             10,
                                             true,
                                             float::SignNeg,
                                             digits,
                                             float::ExpDec,
                                             true,
                                             |bytes| {
                fmt.pad_integral(self.is_nan() || *self >= 0.0, "", bytes)
            })
        }
    }
} }
floating! { f32 }
floating! { f64 }

// Implementation of Display/Debug for various core types

#[stable]
impl<T> Debug for *const T {
    fn fmt(&self, f: &mut Formatter) -> Result { Pointer::fmt(self, f) }
}
#[stable]
impl<T> Debug for *mut T {
    fn fmt(&self, f: &mut Formatter) -> Result { Pointer::fmt(self, f) }
}

macro_rules! peel {
    ($name:ident, $($other:ident,)*) => (tuple! { $($other,)* })
}

macro_rules! tuple {
    () => ();
    ( $($name:ident,)+ ) => (
        #[stable]
        impl<$($name:Debug),*> Debug for ($($name,)*) {
            #[allow(non_snake_case, unused_assignments)]
            fn fmt(&self, f: &mut Formatter) -> Result {
                try!(write!(f, "("));
                let ($(ref $name,)*) = *self;
                let mut n = 0i;
                $(
                    if n > 0 {
                        try!(write!(f, ", "));
                    }
                    try!(write!(f, "{:?}", *$name));
                    n += 1;
                )*
                if n == 1 {
                    try!(write!(f, ","));
                }
                write!(f, ")")
            }
        }
        peel! { $($name,)* }
    )
}

tuple! { T0, T1, T2, T3, T4, T5, T6, T7, T8, T9, T10, T11, }

#[stable]
impl<'a> Debug for &'a (any::Any+'a) {
    fn fmt(&self, f: &mut Formatter) -> Result { f.pad("&Any") }
}

#[stable]
impl<T: Debug> Debug for [T] {
    fn fmt(&self, f: &mut Formatter) -> Result {
        if f.flags & (1 << (rt::FlagAlternate as uint)) == 0 {
            try!(write!(f, "["));
        }
        let mut is_first = true;
        for x in self.iter() {
            if is_first {
                is_first = false;
            } else {
                try!(write!(f, ", "));
            }
            try!(write!(f, "{:?}", *x))
        }
        if f.flags & (1 << (rt::FlagAlternate as uint)) == 0 {
            try!(write!(f, "]"));
        }
        Ok(())
    }
}

#[stable]
impl Debug for () {
    fn fmt(&self, f: &mut Formatter) -> Result {
        f.pad("()")
    }
}

#[stable]
impl<T: Copy + Debug> Debug for Cell<T> {
    fn fmt(&self, f: &mut Formatter) -> Result {
        write!(f, "Cell {{ value: {:?} }}", self.get())
    }
}

<<<<<<< HEAD
#[unstable(feature = "core")]
impl<T: Show> Show for RefCell<T> {
=======
#[stable]
impl<T: Debug> Debug for RefCell<T> {
>>>>>>> 0430a43d
    fn fmt(&self, f: &mut Formatter) -> Result {
        match self.try_borrow() {
            Some(val) => write!(f, "RefCell {{ value: {:?} }}", val),
            None => write!(f, "RefCell {{ <borrowed> }}")
        }
    }
}

#[stable]
impl<'b, T: Debug> Debug for Ref<'b, T> {
    fn fmt(&self, f: &mut Formatter) -> Result {
        Debug::fmt(&**self, f)
    }
}

<<<<<<< HEAD
#[stable(feature = "rust1", since = "1.0.0")]
impl String for Utf8Error {
=======
#[stable]
impl<'b, T: Debug> Debug for RefMut<'b, T> {
>>>>>>> 0430a43d
    fn fmt(&self, f: &mut Formatter) -> Result {
        Debug::fmt(&*(self.deref()), f)
    }
}

// If you expected tests to be here, look instead at the run-pass/ifmt.rs test,
// it's a lot easier than creating all of the rt::Piece structures here.<|MERGE_RESOLUTION|>--- conflicted
+++ resolved
@@ -49,14 +49,9 @@
 /// This type does not support transmission of an error other than that an error
 /// occurred. Any extra information must be arranged to be transmitted through
 /// some other means.
-<<<<<<< HEAD
 #[unstable(feature = "core",
            reason = "core and I/O reconciliation may alter this definition")]
-#[derive(Copy)]
-=======
-#[unstable = "core and I/O reconciliation may alter this definition"]
 #[derive(Copy, Show)]
->>>>>>> 0430a43d
 pub struct Error;
 
 /// A collection of methods that are required to format a message into a stream.
@@ -229,20 +224,15 @@
     args: &'a [Argument<'a>],
 }
 
-#[stable]
+#[stable(feature = "rust1", since = "1.0.0")]
 impl<'a> Debug for Arguments<'a> {
     fn fmt(&self, fmt: &mut Formatter) -> Result {
         Display::fmt(self, fmt)
     }
 }
 
-<<<<<<< HEAD
-#[stable(feature = "rust1", since = "1.0.0")]
-impl<'a> String for Arguments<'a> {
-=======
-#[stable]
+#[stable(feature = "rust1", since = "1.0.0")]
 impl<'a> Display for Arguments<'a> {
->>>>>>> 0430a43d
     fn fmt(&self, fmt: &mut Formatter) -> Result {
         write(fmt.buf, *self)
     }
@@ -250,13 +240,10 @@
 
 /// Format trait for the `:?` format. Useful for debugging, most all types
 /// should implement this.
-<<<<<<< HEAD
 #[unstable(feature = "core",
            reason = "I/O and core have yet to be reconciled")]
-=======
-#[deprecated = "renamed to Debug"]
+#[deprecated(since = "1.0.0", reason = "renamed to Debug")]
 #[cfg(not(stage0))]
->>>>>>> 0430a43d
 pub trait Show {
     /// Formats the value using the given formatter.
     fn fmt(&self, &mut Formatter) -> Result;
@@ -264,7 +251,8 @@
 
 /// Format trait for the `:?` format. Useful for debugging, most all types
 /// should implement this.
-#[unstable = "I/O and core have yet to be reconciled"]
+#[unstable(feature = "core",
+           reason = "I/O and core have yet to be reconciled")]
 pub trait Debug {
     /// Formats the value using the given formatter.
     fn fmt(&self, &mut Formatter) -> Result;
@@ -278,7 +266,8 @@
 
 /// When a value can be semantically expressed as a String, this trait may be
 /// used. It corresponds to the default format, `{}`.
-#[deprecated = "renamed to Display"]
+#[unstable(feature = "core")]
+#[deprecated(since = "1.0.0", reason = "renamed to Display")]
 #[cfg(not(stage0))]
 pub trait String {
     /// Formats the value using the given formatter.
@@ -287,14 +276,9 @@
 
 /// When a value can be semantically expressed as a String, this trait may be
 /// used. It corresponds to the default format, `{}`.
-<<<<<<< HEAD
 #[unstable(feature = "core",
            reason = "I/O and core have yet to be reconciled")]
-pub trait String {
-=======
-#[unstable = "I/O and core have yet to be reconciled"]
 pub trait Display {
->>>>>>> 0430a43d
     /// Formats the value using the given formatter.
     fn fmt(&self, &mut Formatter) -> Result;
 }
@@ -657,7 +641,7 @@
     pub fn precision(&self) -> Option<uint> { self.precision }
 }
 
-#[stable]
+#[stable(feature = "rust1", since = "1.0.0")]
 impl Display for Error {
     fn fmt(&self, f: &mut Formatter) -> Result {
         Display::fmt("an error occurred when formatting an argument", f)
@@ -688,11 +672,11 @@
 macro_rules! fmt_refs {
     ($($tr:ident),*) => {
         $(
-        #[stable]
+        #[stable(feature = "rust1", since = "1.0.0")]
         impl<'a, T: ?Sized + $tr> $tr for &'a T {
             fn fmt(&self, f: &mut Formatter) -> Result { $tr::fmt(&**self, f) }
         }
-        #[stable]
+        #[stable(feature = "rust1", since = "1.0.0")]
         impl<'a, T: ?Sized + $tr> $tr for &'a mut T {
             fn fmt(&self, f: &mut Formatter) -> Result { $tr::fmt(&**self, f) }
         }
@@ -702,26 +686,21 @@
 
 fmt_refs! { Debug, Display, Octal, Binary, LowerHex, UpperHex, LowerExp, UpperExp }
 
-#[stable]
+#[stable(feature = "rust1", since = "1.0.0")]
 impl Debug for bool {
     fn fmt(&self, f: &mut Formatter) -> Result {
         Display::fmt(self, f)
     }
 }
 
-<<<<<<< HEAD
-#[stable(feature = "rust1", since = "1.0.0")]
-impl String for bool {
-=======
-#[stable]
+#[stable(feature = "rust1", since = "1.0.0")]
 impl Display for bool {
->>>>>>> 0430a43d
     fn fmt(&self, f: &mut Formatter) -> Result {
         Display::fmt(if *self { "true" } else { "false" }, f)
     }
 }
 
-#[stable]
+#[stable(feature = "rust1", since = "1.0.0")]
 impl Debug for str {
     fn fmt(&self, f: &mut Formatter) -> Result {
         try!(write!(f, "\""));
@@ -732,19 +711,14 @@
     }
 }
 
-<<<<<<< HEAD
-#[stable(feature = "rust1", since = "1.0.0")]
-impl String for str {
-=======
-#[stable]
+#[stable(feature = "rust1", since = "1.0.0")]
 impl Display for str {
->>>>>>> 0430a43d
     fn fmt(&self, f: &mut Formatter) -> Result {
         f.pad(self)
     }
 }
 
-#[stable]
+#[stable(feature = "rust1", since = "1.0.0")]
 impl Debug for char {
     fn fmt(&self, f: &mut Formatter) -> Result {
         use char::CharExt;
@@ -756,13 +730,8 @@
     }
 }
 
-<<<<<<< HEAD
-#[stable(feature = "rust1", since = "1.0.0")]
-impl String for char {
-=======
-#[stable]
+#[stable(feature = "rust1", since = "1.0.0")]
 impl Display for char {
->>>>>>> 0430a43d
     fn fmt(&self, f: &mut Formatter) -> Result {
         let mut utf8 = [0u8; 4];
         let amt = self.encode_utf8(&mut utf8).unwrap_or(0);
@@ -771,7 +740,7 @@
     }
 }
 
-#[stable]
+#[stable(feature = "rust1", since = "1.0.0")]
 impl<T> Pointer for *const T {
     fn fmt(&self, f: &mut Formatter) -> Result {
         f.flags |= 1 << (rt::FlagAlternate as uint);
@@ -781,21 +750,21 @@
     }
 }
 
-#[stable]
+#[stable(feature = "rust1", since = "1.0.0")]
 impl<T> Pointer for *mut T {
     fn fmt(&self, f: &mut Formatter) -> Result {
         Pointer::fmt(&(*self as *const T), f)
     }
 }
 
-#[stable]
+#[stable(feature = "rust1", since = "1.0.0")]
 impl<'a, T> Pointer for &'a T {
     fn fmt(&self, f: &mut Formatter) -> Result {
         Pointer::fmt(&(*self as *const T), f)
     }
 }
 
-#[stable]
+#[stable(feature = "rust1", since = "1.0.0")]
 impl<'a, T> Pointer for &'a mut T {
     fn fmt(&self, f: &mut Formatter) -> Result {
         Pointer::fmt(&(&**self as *const T), f)
@@ -804,20 +773,15 @@
 
 macro_rules! floating { ($ty:ident) => {
 
-    #[stable]
+    #[stable(feature = "rust1", since = "1.0.0")]
     impl Debug for $ty {
         fn fmt(&self, fmt: &mut Formatter) -> Result {
             Display::fmt(self, fmt)
         }
     }
 
-<<<<<<< HEAD
     #[stable(feature = "rust1", since = "1.0.0")]
-    impl String for $ty {
-=======
-    #[stable]
     impl Display for $ty {
->>>>>>> 0430a43d
         fn fmt(&self, fmt: &mut Formatter) -> Result {
             use num::Float;
 
@@ -838,7 +802,7 @@
         }
     }
 
-    #[stable]
+    #[stable(feature = "rust1", since = "1.0.0")]
     impl LowerExp for $ty {
         fn fmt(&self, fmt: &mut Formatter) -> Result {
             use num::Float;
@@ -860,7 +824,7 @@
         }
     }
 
-    #[stable]
+    #[stable(feature = "rust1", since = "1.0.0")]
     impl UpperExp for $ty {
         fn fmt(&self, fmt: &mut Formatter) -> Result {
             use num::Float;
@@ -887,11 +851,11 @@
 
 // Implementation of Display/Debug for various core types
 
-#[stable]
+#[stable(feature = "rust1", since = "1.0.0")]
 impl<T> Debug for *const T {
     fn fmt(&self, f: &mut Formatter) -> Result { Pointer::fmt(self, f) }
 }
-#[stable]
+#[stable(feature = "rust1", since = "1.0.0")]
 impl<T> Debug for *mut T {
     fn fmt(&self, f: &mut Formatter) -> Result { Pointer::fmt(self, f) }
 }
@@ -903,7 +867,7 @@
 macro_rules! tuple {
     () => ();
     ( $($name:ident,)+ ) => (
-        #[stable]
+        #[stable(feature = "rust1", since = "1.0.0")]
         impl<$($name:Debug),*> Debug for ($($name,)*) {
             #[allow(non_snake_case, unused_assignments)]
             fn fmt(&self, f: &mut Formatter) -> Result {
@@ -929,12 +893,12 @@
 
 tuple! { T0, T1, T2, T3, T4, T5, T6, T7, T8, T9, T10, T11, }
 
-#[stable]
+#[stable(feature = "rust1", since = "1.0.0")]
 impl<'a> Debug for &'a (any::Any+'a) {
     fn fmt(&self, f: &mut Formatter) -> Result { f.pad("&Any") }
 }
 
-#[stable]
+#[stable(feature = "rust1", since = "1.0.0")]
 impl<T: Debug> Debug for [T] {
     fn fmt(&self, f: &mut Formatter) -> Result {
         if f.flags & (1 << (rt::FlagAlternate as uint)) == 0 {
@@ -956,27 +920,22 @@
     }
 }
 
-#[stable]
+#[stable(feature = "rust1", since = "1.0.0")]
 impl Debug for () {
     fn fmt(&self, f: &mut Formatter) -> Result {
         f.pad("()")
     }
 }
 
-#[stable]
+#[stable(feature = "rust1", since = "1.0.0")]
 impl<T: Copy + Debug> Debug for Cell<T> {
     fn fmt(&self, f: &mut Formatter) -> Result {
         write!(f, "Cell {{ value: {:?} }}", self.get())
     }
 }
 
-<<<<<<< HEAD
-#[unstable(feature = "core")]
-impl<T: Show> Show for RefCell<T> {
-=======
-#[stable]
+#[stable(feature = "rust1", since = "1.0.0")]
 impl<T: Debug> Debug for RefCell<T> {
->>>>>>> 0430a43d
     fn fmt(&self, f: &mut Formatter) -> Result {
         match self.try_borrow() {
             Some(val) => write!(f, "RefCell {{ value: {:?} }}", val),
@@ -985,20 +944,15 @@
     }
 }
 
-#[stable]
+#[stable(feature = "rust1", since = "1.0.0")]
 impl<'b, T: Debug> Debug for Ref<'b, T> {
     fn fmt(&self, f: &mut Formatter) -> Result {
         Debug::fmt(&**self, f)
     }
 }
 
-<<<<<<< HEAD
-#[stable(feature = "rust1", since = "1.0.0")]
-impl String for Utf8Error {
-=======
-#[stable]
+#[stable(feature = "rust1", since = "1.0.0")]
 impl<'b, T: Debug> Debug for RefMut<'b, T> {
->>>>>>> 0430a43d
     fn fmt(&self, f: &mut Formatter) -> Result {
         Debug::fmt(&*(self.deref()), f)
     }
